use std::{fmt::Display, hash::Hash, sync::OnceLock};

use itertools::Itertools;
use serde::{Deserialize, Serialize};

use crate::{
    error::{Context, CustomError},
    formula::{Chemical, MolecularFormula},
    Element, SequencePosition, ELEMENT_PARSE_LIST,
};

/// Glycan absolute configuration
<<<<<<< HEAD
#[derive(Clone, Eq, PartialEq, Ord, PartialOrd, Hash, Debug, Serialize, Deserialize)]
pub enum Configuration {
    /// D configuration
    D,
    /// L configuration
    L,
    /// Double configuration D and D
    DD,
    /// Double configuration L and L
    LL,
    /// Double configuration D and L
    DL,
    /// Double configuration L and D
    LD,
}

/// A monosaccharide with all its complexity
=======
>>>>>>> e0493df1
#[derive(Clone, Eq, PartialEq, Ord, PartialOrd, Hash, Debug, Serialize, Deserialize)]
pub enum Configuration {
    /// D configuration
    D,
    /// L configuration
    L,
    /// Double configuration D and D
    DD,
    /// Double configuration L and L
    LL,
    /// Double configuration D and L
    DL,
    /// Double configuration L and D
    LD,
}

/// A monosaccharide with all its complexity
#[derive(Clone, Ord, PartialOrd, Debug, Serialize, Deserialize)]
pub struct MonoSaccharide {
    pub(super) base_sugar: BaseSugar,
    pub(super) substituents: Vec<GlycanSubstituent>,
    pub(super) furanose: bool,
    pub(super) configuration: Option<Configuration>,
    pub(super) proforma_name: Option<String>,
}

impl MonoSaccharide {
    fn equivalent(&self, other: &Self, precise: bool) -> bool {
        self.base_sugar.equivalent(&other.base_sugar, precise)
            && self.substituents == other.substituents
            && (!precise
                || (self.furanose == other.furanose && self.configuration == other.configuration))
    }
}

impl std::cmp::PartialEq for MonoSaccharide {
    fn eq(&self, other: &Self) -> bool {
        self.equivalent(other, true)
    }
}

impl std::cmp::Eq for MonoSaccharide {}

impl std::hash::Hash for MonoSaccharide {
    fn hash<H: std::hash::Hasher>(&self, hasher: &mut H) {
        self.base_sugar.hash(hasher);
        self.substituents.hash(hasher);
        self.furanose.hash(hasher);
        self.configuration.hash(hasher);
    }
}

impl MonoSaccharide {
    /// Check if this is a fucose
    pub fn is_fucose(&self) -> bool {
        self.base_sugar == BaseSugar::Hexose(Some(HexoseIsomer::Galactose))
            && self.substituents.contains(&GlycanSubstituent::Deoxy)
    }

    /// Create a new monosaccharide
    pub fn new(sugar: BaseSugar, substituents: &[GlycanSubstituent]) -> Self {
        Self {
            base_sugar: sugar,
            substituents: substituents.to_owned(),
            furanose: false,
            configuration: None,
            proforma_name: None,
        }
    }

    /// Get this same monosaccharide but now with the given ProForma name
    #[must_use]
    #[allow(dead_code)]
    pub fn with_name(self, name: &str) -> Self {
        Self {
            proforma_name: Some(name.to_string()),
            ..self
        }
    }

    /// Set this saccharide up as to be a furanose
    #[must_use]
    #[allow(dead_code)]
    pub fn furanose(self) -> Self {
        Self {
            furanose: true,
            ..self
        }
    }

    /// Set this saccharide up to be a certain configuration
    #[must_use]
    #[allow(dead_code)]
    pub fn configuration(self, configuration: Configuration) -> Self {
        Self {
            configuration: Some(configuration),
            ..self
        }
    }

    /// Simplify a glycan composition to be sorted and deduplicated.
    /// Returns None if overflow occurred, meaning that there where more than `isize::MAX` or less then `isize::MIN` monosaccharides for one species.
    pub(crate) fn simplify_composition(
        mut composition: Vec<(Self, isize)>,
    ) -> Option<Vec<(Self, isize)>> {
        // Sort on monosaccharide
        composition.retain(|el| el.1 != 0);
        composition.sort_unstable_by(|a, b| a.0.cmp(&b.0));

        // Deduplicate
        let mut max = composition.len().saturating_sub(1);
        let mut index = 0;
        while index < max {
            let this = &composition[index];
            let next = &composition[index + 1];
            if this.0 == next.0 {
                composition[index].1 = composition[index].1.checked_add(next.1)?;
                composition.remove(index + 1);
                max = max.saturating_sub(1);
            } else {
                index += 1;
            }
        }
        composition.retain(|el| el.1 != 0);
        Some(composition)
    }

    /// Parse the given text (will be changed to lowercase) as a glycan composition.
    /// # Errors
    /// When the composition could not be read. Or when any of the glycans occurs outside of the valid range
    pub fn from_composition(text: &str) -> Result<Vec<(Self, isize)>, CustomError> {
        let basic_error =
            CustomError::error("Invalid glycan composition", "..", Context::show(text));
        Self::simplify_composition(
            crate::helper_functions::parse_named_counter(
                &text.to_ascii_lowercase(),
                glycan_parse_list(),
                false,
            )
            .map_err(|e| {
                basic_error.with_long_description(format!(
                    "This modification cannot be read as a valid glycan: {e}"
                ))
            })?,
        )
        .ok_or_else(|| {
            basic_error.with_long_description(format!(
                "The occurrence of one monosaccharide species is outside of the range {} to {}",
                isize::MIN,
                isize::MAX
            ))
        })
    }

    /// Parse a short IUPAC name from this string starting at `start` and returning,
    /// if successful, a monosaccharide and the offset in the string where parsing ended.
    /// # Errors
    /// Fails if it finds a structure that does not fit the IUPAC glycan name.
    pub fn from_short_iupac(
        original_line: &str,
        start: usize,
        line_index: usize,
    ) -> Result<(Self, usize), CustomError> {
        let mut index = start;
        let line = original_line.to_ascii_lowercase();
        let bytes = line.as_bytes();
        let mut substituents = Vec::new();
        let mut configuration = None;
        let mut epi = false;

        // ignore stuff
        index += line[index..].ignore(&["keto-"]);
        if line[index..].starts_with("d-") {
            configuration = Some(Configuration::D);
            index += 2;
        } else if line[index..].starts_with("l-") {
            configuration = Some(Configuration::L);
            index += 2;
        } else if line[index..].starts_with("?-") {
            configuration = None;
            index += 2;
        }
        // Prefix mods
        let mut amount = 1;
        if bytes[index].is_ascii_digit() {
            match bytes.get(index + 1) {
                Some(b',') if bytes.get(index + 3).copied() == Some(b':') => {
                    let start_index = index;
                    index += 7;
                    index += line[index..].ignore(&["-"]);
                    if !line[index..].starts_with("anhydro") {
                        return Err(CustomError::error(
                            "Invalid iupac monosaccharide name",
                            "This internally linked glycan could not be parsed, expected Anhydro as modification",
                            Context::Line {
                                line_index: Some(line_index),
                                line: original_line.to_string(),
                                offset: start_index,
                                length: index-start_index+5,
                            },
                        ));
                    }
                    index += 7;
                    substituents.extend_from_slice(&[
                        GlycanSubstituent::Didehydro,
                        GlycanSubstituent::Deoxy,
                        GlycanSubstituent::Deoxy,
                    ]);
                }
                Some(b',') => {
                    let num = bytes[index + 1..]
                        .iter()
                        .take_while(|c| c.is_ascii_digit() || **c == b',' || **c == b'?')
                        .count();
                    index += num + 1;
                    amount = num / 2;
                    // X,X{mod} (or 3/4/5/etc mods)
                }
                Some(_) => index += 1, // X{mod}
                None => (),
            }
            index += line[index..].ignore(&["-"]);
        }
        // Detect epi state
        if line[index..].starts_with('e') {
            epi = true;
            index += 1;
        }
        // Get the prefix mods
        if !line[index..].starts_with("dig") && !line[index..].starts_with("dha") {
            if let Some(o) = line[index..].take_any(PREFIX_SUBSTITUENTS, |e| {
                substituents.extend(std::iter::repeat(*e).take(amount));
            }) {
                index += o;
            }
            index += line[index..].ignore(&["-"]);
        }
        // Another optional isomeric state
        if line[index..].starts_with("d-") {
            configuration = Some(Configuration::D);
            index += 2;
        } else if line[index..].starts_with("l-") {
            configuration = Some(Configuration::L);
            index += 2;
        } else if line[index..].starts_with("?-") {
            configuration = None;
            index += 2;
        }
        // Base sugar
        let mut sugar = None;
        for sug in BASE_SUGARS {
            if line[index..].starts_with(sug.0) {
                index += sug.0.len();
                sugar = Some((sug.1.clone(), sug.2));
                break;
            }
        }
        let mut sugar = sugar
            .map(|(b, s)| {
                let mut alo = Self {
                    base_sugar: match b {
                        BaseSugar::Nonose(Some(NonoseIsomer::Leg)) if epi => {
                            BaseSugar::Nonose(Some(NonoseIsomer::ELeg))
                        }
                        other => other,
                    },
                    substituents,
                    furanose: false,
                    configuration,
                    proforma_name: None,
                };
                alo.substituents.extend(s.iter().copied());
                alo
            })
            .ok_or_else(|| {
                CustomError::error(
                    "Invalid iupac monosaccharide name",
                    "This name could not be recognised as a standard iupac glycan name",
                    Context::Line {
                        line_index: Some(line_index),
                        line: original_line.to_string(),
                        offset: index,
                        length: 3,
                    },
                )
            })?;
        // Furanose
        if index < bytes.len() && bytes[index] == b'f' {
            index += 1;
            sugar.furanose = true;
        }
        // Postfix mods
        while index < bytes.len() {
            index += line[index..].ignore(&["-"]);
            let mut single_amount = 0;
            let mut double_amount = 0;
            // Location
            let (offset, mut amount, mut double) = line[index..].parse_location();
            index += offset;
            if double {
                double_amount = amount;
            } else {
                single_amount = amount;
            }
            if bytes[index] == b':' {
                // additional place
                let (offset, amt, dbl) = line[index + 1..].parse_location();
                index += offset + 1;
                amount += amt;
                if double {
                    double_amount += amount;
                } else {
                    single_amount += amount;
                }
                double |= dbl; // if any is double
            }

            index += line[index..].ignore(&["-"]);
            index += line[index..].ignore(&["(x)", "(r)", "(s)"]);
            if double {
                if let Some(o) = line[index..].take_any(DOUBLE_LINKED_POSTFIX_SUBSTITUENTS, |e| {
                    sugar.substituents.extend(
                        e.iter()
                            .flat_map(|s| std::iter::repeat(s).take(double_amount))
                            .copied(),
                    );
                    if single_amount > 0 {
                        sugar.substituents.extend(
                            e.iter()
                                .filter(|s| **s != GlycanSubstituent::Water)
                                .flat_map(|s| std::iter::repeat(s).take(single_amount))
                                .copied(),
                        );
                    }
                }) {
                    index += o;
                } else {
                    return Err(CustomError::error(
                        "Invalid iupac monosaccharide name",
                        "No detected double linked glycan substituent was found, while the pattern for location is for a double linked substituent",
                        Context::Line {
                            line_index: Some(line_index),
                            line: original_line.to_string(),
                            offset: index,
                            length: 2,
                        },
                    ));
                }
            } else {
                // Mod or an element
                if let Some(o) = line[index..].take_any(POSTFIX_SUBSTITUENTS, |e| {
                    sugar
                        .substituents
                        .extend(std::iter::repeat(*e).take(amount));
                }) {
                    index += o;
                } else if let Some(o) = line[index..].take_any(ELEMENT_PARSE_LIST, |e| {
                    sugar
                        .substituents
                        .extend(std::iter::repeat(GlycanSubstituent::Element(*e)).take(amount));
                }) {
                    index += o;
                } else {
                    break;
                }
            }
            // Amount
            if amount != 1 {
                // Ignore the amount number, already determined before
                index += 1;
            }
        }
        index += line[index..].ignore(&["?"]); // I guess to indicate partial structures
        Ok((sugar, index))
    }

    // fn symbol(&self) -> char {
    //     // ⬠◇♢▭◮⬘
    //     // ⬟◆♦▬
    //     match self {
    //         Self::Hexose => '○',      //●
    //         Self::HexNAc => '□',      // ■
    //         Self::Deoxyhexose => '△', // ▲
    //         Self::Pentose => '☆',     // ★
    //         Self::HexN => '⬔',
    //         _ => '⬡', // ⬢
    //     }
    // }
}

trait ParseHelper {
    fn ignore(self, ignore: &[&str]) -> usize;
    fn take_any<T>(self, parse_list: &[(&str, T)], f: impl FnMut(&T)) -> Option<usize>;
    fn parse_location(self) -> (usize, usize, bool);
}

impl ParseHelper for &str {
    /// Ignore any of the given things, greedily ignores the first match
    fn ignore(self, ignore: &[&str]) -> usize {
        for i in ignore {
            if self.starts_with(i) {
                return i.len();
            }
        }
        0
    }

    fn take_any<T>(self, parse_list: &[(&str, T)], mut f: impl FnMut(&T)) -> Option<usize> {
        let mut found = None;
        for element in parse_list {
            if self.starts_with(element.0) {
                found = Some(element.0.len());
                f(&element.1);
                break;
            }
        }
        found
    }

    // Get a location, return the new index, the amount of the mod to place and if it is doubly linked or not
    fn parse_location(self) -> (usize, usize, bool) {
        let bytes = self.as_bytes();
        let mut index = 0;
        let mut amount = 1;
        let mut double = false;
        let possibly_unknown_number = |n: u8| n.is_ascii_digit() || n == b'?';
        let number_or_slash = |n: &u8| n.is_ascii_digit() || *n == b'/';
        let possibly_unknown_number_or_comma = |n: &u8| possibly_unknown_number(*n) || *n == b',';

        if possibly_unknown_number(bytes[0]) && bytes.len() > 1 {
            match bytes[1] {
                b',' => {
                    let num = bytes[1..]
                        .iter()
                        .copied()
                        .take_while(possibly_unknown_number_or_comma)
                        .count();
                    index += num + 1;
                    amount = num / 2 + 1;
                    // X,X{mod} (or 3/4/5/etc mods)
                }
                b'-' if bytes[index] != b'?' => {
                    index += 7;
                    double = true;
                } // X-X,X-X (Py)
                b'/' => {
                    let num = bytes[2..]
                        .iter()
                        .copied()
                        .take_while(number_or_slash)
                        .count();
                    index += num + 2;
                    // X/X/X...{mod} multiple possible locations
                }
                c if possibly_unknown_number(c) && bytes[0] == b'?' => {
                    if bytes[2] == b',' {
                        let num = bytes[2..]
                            .iter()
                            .copied()
                            .take_while(possibly_unknown_number_or_comma)
                            .count();
                        index += num + 2;
                        amount = num / 2 + 1;
                        // ?X,X{mod} (or 3/4/5/etc mods)
                    } else if bytes[2] == b'/' {
                        let num = bytes[3..]
                            .iter()
                            .copied()
                            .take_while(number_or_slash)
                            .count();
                        index += num + 3;
                        // ?X/X{mod} multiple possible locations
                    } else {
                        index += 2; // ?X{mod}
                    }
                }
                _ => index += 1, // X{mod}
            }
        }
        (index, amount, double)
    }
}

impl Chemical for MonoSaccharide {
    fn formula_inner(
        &self,
        sequence_index: SequencePosition,
        peptidoform_index: usize,
    ) -> MolecularFormula {
        self.base_sugar
            .formula_inner(sequence_index, peptidoform_index)
            + self
                .substituents
                .as_slice()
                .formula_inner(sequence_index, peptidoform_index)
    }
}

impl Display for MonoSaccharide {
    fn fmt(&self, f: &mut std::fmt::Formatter<'_>) -> std::fmt::Result {
        write!(
            f,
            "{}",
            self.proforma_name.clone().unwrap_or_else(|| format!(
                "{}{}{}",
                self.base_sugar,
                if self.furanose { "f" } else { "" },
                self.substituents
                    .iter()
                    .map(ToString::to_string)
                    .collect::<String>()
            ))
        )
    }
}

/// The base sugar of a monosaccharide, optionally with the isomeric state saved as well.
#[derive(Clone, Eq, PartialEq, Ord, PartialOrd, Hash, Debug, Serialize, Deserialize)]
pub enum BaseSugar {
    /// Edge case, no sugar at all, because ProForma enforces that a separate phosphate and sulphate have to be handled.
    None,
    /// 2 carbon base sugar
    Sugar,
    /// 3 carbon base sugar
    Triose,
    /// 4 carbon base sugar
    Tetrose(Option<TetroseIsomer>),
    /// 5 carbon base sugar
    Pentose(Option<PentoseIsomer>),
    /// 6 carbon base sugar
    Hexose(Option<HexoseIsomer>),
    /// 7 carbon base sugar
    Heptose(Option<HeptoseIsomer>),
    /// 8 carbon base sugar
    Octose,
    /// 9 carbon base sugar
    Nonose(Option<NonoseIsomer>),
    /// 10 carbon base sugar
    Decose,
}

impl BaseSugar {
    fn equivalent(&self, other: &Self, precise: bool) -> bool {
        match (self, other) {
            (Self::None, Self::None)
            | (Self::Sugar, Self::Sugar)
            | (Self::Octose, Self::Octose)
            | (Self::Decose, Self::Decose)
            | (Self::Triose, Self::Triose) => true,
            (Self::Tetrose(a), Self::Tetrose(b)) => !precise || a == b,
            (Self::Pentose(a), Self::Pentose(b)) => !precise || a == b,
            (Self::Hexose(a), Self::Hexose(b)) => !precise || a == b,
            (Self::Heptose(a), Self::Heptose(b)) => !precise || a == b,
            (Self::Nonose(a), Self::Nonose(b)) => !precise || a == b,
            _ => false,
        }
    }
}

impl Display for BaseSugar {
    fn fmt(&self, f: &mut std::fmt::Formatter<'_>) -> std::fmt::Result {
        write!(
            f,
            "{}",
            match self {
                Self::None => "None",
                Self::Sugar => "Sug",
                Self::Triose => "Tri",
                Self::Tetrose(_) => "Tet",
                Self::Pentose(_) => "Pen",
                Self::Hexose(_) => "Hex",
                Self::Heptose(_) => "Hep",
                Self::Octose => "Oct",
                Self::Nonose(_) => "Non",
                Self::Decose => "Dec",
            }
        )
    }
}

impl Chemical for BaseSugar {
    fn formula_inner(
        &self,
        _sequence_index: SequencePosition,
        _peptidoform_index: usize,
    ) -> MolecularFormula {
        match self {
            Self::None => MolecularFormula::default(),
            Self::Sugar => molecular_formula!(H 2 C 2 O 1),
            Self::Triose => molecular_formula!(H 4 C 3 O 2),
            Self::Tetrose(_) => molecular_formula!(H 6 C 4 O 3),
            Self::Pentose(_) => molecular_formula!(H 8 C 5 O 4),
            Self::Hexose(_) => molecular_formula!(H 10 C 6 O 5),
            Self::Heptose(_) => molecular_formula!(H 12 C 7 O 6),
            Self::Octose => molecular_formula!(H 14 C 8 O 7),
            Self::Nonose(_) => molecular_formula!(H 16 C 9 O 8),
            Self::Decose => molecular_formula!(H 18 C 10 O 9),
        }
    }
}

/// Any 4 carbon glycan
#[allow(dead_code)]
#[derive(Clone, Eq, PartialEq, Ord, PartialOrd, Hash, Debug, Serialize, Deserialize)]
pub enum TetroseIsomer {
    /// Ery
    Erythrose,
    /// Tho
    Threose,
}

/// Any 5 carbon glycan
#[allow(dead_code)]
#[derive(Clone, Eq, PartialEq, Ord, PartialOrd, Hash, Debug, Serialize, Deserialize)]
pub enum PentoseIsomer {
    /// Rib
    Ribose,
    /// Ara
    Arabinose,
    /// Xyl
    Xylose,
    /// Lyx
    Lyxose,
    /// Xul
    Xylulose,
}

/// Any 6 carbon glycan
#[allow(dead_code)]
#[derive(Clone, Eq, PartialEq, Ord, PartialOrd, Hash, Debug, Serialize, Deserialize)]
pub enum HexoseIsomer {
    /// glc
    Glucose,
    /// Gal
    Galactose,
    /// Man
    Mannose,
    /// All
    Allose,
    /// Alt
    Altrose,
    /// Gul
    Gulose,
    /// Ido
    Idose,
    /// Tal
    Talose,
    /// Psi
    Psicose,
    /// Fru
    Fructose,
    /// Sor
    Sorbose,
    /// Tag
    Tagatose,
}

/// Any 7 carbon glycan
#[allow(dead_code)]
#[derive(Clone, Eq, PartialEq, Ord, PartialOrd, Hash, Debug, Serialize, Deserialize)]
pub enum HeptoseIsomer {
    /// gro-manHep
    GlyceroMannoHeptopyranose, // TODO: Does this indicate some mods?
    /// Sed
    Sedoheptulose,
}

/// Any 9 carbon glycan, these isomers are modification specific (need the correct substituents
/// applied to be meaningful). These are to be used only to store isomeric state that was inferred
/// from other sources that cannot be tracked in other ways in the current structure. Any isomer
/// used that does not have the correct monosaccharide substituents applied is meaningless.
#[allow(dead_code)]
#[derive(Clone, Eq, PartialEq, Ord, PartialOrd, Hash, Debug, Serialize, Deserialize)]
pub enum NonoseIsomer {
    /// 3-Deoxy-D-glycero-D-galacto-non-2-ulopyranosonic acid
    Kdn,
    /// 5,7-Diamino-3,5,7,9-tetradeoxy-L-glycero-L-manno-non-2-ulopyranosonic acid
    Pse,
    /// 5,7-Diamino-3,5,7,9-tetradeoxy-D-glycero-D-galacto-non-2-ulopyranosonic acid
    Leg,
    /// 4 or 8 eLeg
    ELeg,
    /// 5,7-Diamino-3,5,7,9-tetradeoxy-L-glycero-L-altro-non-2-ulopyranosonic acid
    Aci,
}

/// Any substituent on a monosaccharide.
/// Source: <https://www.ncbi.nlm.nih.gov/glycans/snfg.html> table 3.
#[allow(dead_code)]
#[derive(Clone, Copy, Eq, PartialEq, Ord, PartialOrd, Hash, Debug, Serialize, Deserialize)]
pub enum GlycanSubstituent {
    ///`Am` N-acetimidoyl
    Acetimidoyl,
    ///`Ac` acetyl
    Acetyl,
    ///`A` acid
    Acid,
    ///`Ala` D-alanyl
    Alanyl,
    ///`ol` alcohol
    Alcohol,
    ///`N` amino
    Amino,
    ///`aric` ??
    Aric,
    ///`Pyr` 1-carboxyethylidene
    CargoxyEthylidene,
    ///`d` Deoxy
    Deoxy,
    ///`DiMe` two methyl
    DiMethyl,
    ///`en` didehydro an addition of a double bond
    Didehydro,
    ///`An` element that replaces a side chain
    Element(Element),
    ///`Etn` Ethanolamine
    Ethanolamine,
    ///`EtOH` O linked ethanol
    EtOH,
    ///`Fo` formyl
    Formyl,
    ///`Gr` glyceryl
    Glyceryl,
    ///`Gc` glycolyl
    Glycolyl,
    ///`Gly` glycyl
    Glycyl,
    ///`4Hb` 4-hydroxybutyryl, 3RHb (R)-3-hydroxybutyryl, 3SHb (S)-3-hydroxybutyryl
    HydroxyButyryl,
    ///`HydroxyMethyl`
    HydroxyMethyl,
    ///`Lac`
    Lac,
    ///`Lt` lactyl
    Lactyl,
    ///`Me` methyl
    Methyl,
    ///`NAc` N-acetyl
    NAcetyl,
    ///`N2DiMe` N linked double methyl
    NDiMe,
    ///`NFo` N linked formyl
    NFo,
    ///`NGc` N linked glycolyl
    NGlycolyl,
    ///`carboxyethyl` used in Mur
    OCarboxyEthyl,
    ///`PCho` phosphate linked choline
    PCholine,
    ///`P` phosphate
    Phosphate,
    ///`Py` pyruvyl
    Pyruvyl,
    ///`Suc` ??
    Suc,
    ///`S` sulfate
    Sulfate,
    ///`Tau` tauryl
    Tauryl,
    ///`ulo` ??
    Ulo,
    ///`ulof` ??
    Ulof,
    ///`water` H2O
    Water,
}

impl GlycanSubstituent {
    /// Get the symbol used to denote this substituent
    pub const fn notation(self) -> &'static str {
        match self {
            Self::Acetimidoyl => "Am",
            Self::Acetyl => "Ac",
            Self::Acid => "A",
            Self::Alanyl => "Ala",
            Self::Alcohol => "ol",
            Self::Amino => "N",
            Self::Aric => "aric",
            Self::CargoxyEthylidene => "Pyr",
            Self::Deoxy => "d",
            Self::Didehydro => "en",
            Self::DiMethyl => "Me2",
            Self::Ethanolamine => "Etn",
            Self::Element(el) => el.symbol(),
            Self::EtOH => "EtOH",
            Self::Formyl => "Fo",
            Self::Glyceryl => "Gr",
            Self::Glycolyl => "Gc",
            Self::Glycyl => "Gly",
            Self::HydroxyButyryl => "Hb",
            Self::HydroxyMethyl => "HMe",
            Self::Lac => "Lac",
            Self::Lactyl => "Lt",
            Self::Methyl => "Me",
            Self::NAcetyl => "NAc",
            Self::NDiMe => "NDiMe",
            Self::NFo => "NFo",
            Self::NGlycolyl => "NGc",
            Self::OCarboxyEthyl => "carboxyethyl",
            Self::PCholine => "PCho",
            Self::Phosphate => "P",
            Self::Pyruvyl => "Py",
            Self::Suc => "Suc",
            Self::Sulfate => "S",
            Self::Tauryl => "Tau",
            Self::Ulo => "ulo",
            Self::Ulof => "ulof",
            Self::Water => "water_loss",
        }
    }
}

impl Display for GlycanSubstituent {
    fn fmt(&self, f: &mut std::fmt::Formatter<'_>) -> std::fmt::Result {
        write!(f, "{}", self.notation())
    }
}

impl Chemical for GlycanSubstituent {
    fn formula_inner(
        &self,
        _sequence_index: SequencePosition,
        _peptidoform_index: usize,
    ) -> MolecularFormula {
        let side = match self {
            Self::Acetimidoyl => molecular_formula!(H 5 C 2 N 1),
            Self::Acetyl => molecular_formula!(H 3 C 2 O 1),
            Self::Acid => molecular_formula!(H -1 O 2), // Together with the replacement below this is H-2 O+1
            Self::Alanyl => molecular_formula!(H 6 C 3 N 1 O 1),
            Self::Alcohol => molecular_formula!(H 3 O 1), // Together with the replacement below this is H+2
            Self::Amino => molecular_formula!(H 2 N 1),
            Self::Aric => molecular_formula!(H 3 O 3), // Together with replacement below this is H2O2
            Self::CargoxyEthylidene => molecular_formula!(H 3 C 3 O 3), // double substituent, calculated to work with the additional side chain deletion
            Self::Deoxy => molecular_formula!(H 1), // Together with the replacement below this is O-1
            Self::Didehydro => molecular_formula!(H -1 O 1), // Together with the replacement below this is H-2
            Self::DiMethyl => molecular_formula!(H 5 C 2), // assumed to replace the both the OH and H on a single carbon
            Self::Ethanolamine => molecular_formula!(H 6 C 2 N 1 O 1),
            Self::EtOH => molecular_formula!(H 5 C 2 O 2),
            Self::Element(el) => MolecularFormula::new(&[(*el, None, 1)], &[]).unwrap(),
            Self::Formyl => molecular_formula!(H 1 C 1 O 1),
            Self::Glyceryl | Self::Lac => molecular_formula!(H 5 C 3 O 3),
            Self::Glycolyl => molecular_formula!(H 3 C 2 O 2),
            Self::Glycyl | Self::NAcetyl => molecular_formula!(H 4 C 2 N 1 O 1),
            Self::HydroxyButyryl => molecular_formula!(H 7 C 4 O 2),
            Self::HydroxyMethyl | Self::Ulo => molecular_formula!(H 3 C 1 O 2), // Ulo: replaces H, together with replacement below this is H2C1O1
            Self::Lactyl => molecular_formula!(H 5 C 3 O 2),
            Self::Methyl => molecular_formula!(H 3 C 1),
            Self::NDiMe => molecular_formula!(H 6 C 2 N 1),
            Self::NFo => molecular_formula!(H 2 C 1 N 1 O 1),
            Self::NGlycolyl => molecular_formula!(H 4 C 2 N 1 O 2),
            Self::OCarboxyEthyl => molecular_formula!(H 6 C 3 O 3), // Replaces H, together with replacement below this is H5C3O2
            Self::PCholine => molecular_formula!(H 14 C 5 N 1 O 4 P 1),
            Self::Phosphate => molecular_formula!(H 2 O 4 P 1),
            Self::Pyruvyl => molecular_formula!(H 3 C 3 O 2),
            Self::Suc => molecular_formula!(H 6 C 4 N 1 O 3),
            Self::Sulfate => molecular_formula!(H 1 O 4 S 1),
            Self::Tauryl => molecular_formula!(H 6 C 2 N 1 O 3 S 1),
            Self::Ulof => molecular_formula!(H 4 C 1 O 2), // Replaces H, together with replacement below this is H3C1O1
            Self::Water => molecular_formula!(H - 1),
        };
        side - molecular_formula!(O 1 H 1) // substituent so replaces a standard oxygen side chain
    }
}<|MERGE_RESOLUTION|>--- conflicted
+++ resolved
@@ -10,26 +10,6 @@
 };
 
 /// Glycan absolute configuration
-<<<<<<< HEAD
-#[derive(Clone, Eq, PartialEq, Ord, PartialOrd, Hash, Debug, Serialize, Deserialize)]
-pub enum Configuration {
-    /// D configuration
-    D,
-    /// L configuration
-    L,
-    /// Double configuration D and D
-    DD,
-    /// Double configuration L and L
-    LL,
-    /// Double configuration D and L
-    DL,
-    /// Double configuration L and D
-    LD,
-}
-
-/// A monosaccharide with all its complexity
-=======
->>>>>>> e0493df1
 #[derive(Clone, Eq, PartialEq, Ord, PartialOrd, Hash, Debug, Serialize, Deserialize)]
 pub enum Configuration {
     /// D configuration
